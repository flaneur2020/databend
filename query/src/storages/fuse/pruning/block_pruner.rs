--- conflicted
+++ resolved
@@ -65,14 +65,6 @@
             return Ok(vec![]);
         };
 
-<<<<<<< HEAD
-        let res = futures::stream::iter(segment_locs)
-            .map(|(seg_loc, _v)| async {
-                let reader = MetaReaders::segment_info_reader(ctx);
-                // TODO version pls
-                let segment_info = reader.read(seg_loc, None, 1).await?;
-                Self::filter_segment(segment_info.as_ref(), &block_pred)
-=======
         let limit = if let Some(Extras { limit: Some(l), .. }) = push_down {
             *l
         } else {
@@ -80,16 +72,15 @@
         };
 
         // Segments and blocks are accumulated concurrently, thus an atomic counter is used
-        // to **try** collecting as less blocks as possible. But concurrency is preferred than
-        // the "accuracy". In [FuseTable::do_read_partitions], there "limit" will be treated
-        // precisely.
+        // to **try** collecting as less blocks as possible. But concurrency is preferred to
+        // "accuracy". In [FuseTable::do_read_partitions], the "limit" will be treated precisely.
 
         let accumulated_rows = AtomicUsize::new(0);
         let stream = futures::stream::iter(segment_locs)
-            .map(|seg_loc| async {
+            .map(|(seg_loc, v)| async {
                 if accumulated_rows.load(Ordering::Acquire) < limit {
                     let reader = MetaReaders::segment_info_reader(ctx);
-                    let segment_info = reader.read(seg_loc).await?;
+                    let segment_info = reader.read(seg_loc, None, 1).await?;
                     Self::filter_segment(
                         segment_info.as_ref(),
                         &block_pred,
@@ -99,7 +90,6 @@
                 } else {
                     Ok(vec![])
                 }
->>>>>>> 6f4c965f
             })
             // configuration of the max size of buffered futures
             .buffered(std::cmp::min(10, segment_num))
