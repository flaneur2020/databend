--- conflicted
+++ resolved
@@ -37,43 +37,10 @@
     user_api.add_role("tenant1", role1, false).await?;
 
     let role_cache_mgr = RoleCacheMgr::new(user_api);
-<<<<<<< HEAD
-    assert!(
-        role_cache_mgr
-            .verify_privilege(
-                "tenant1",
-                &["role1".to_string()],
-                &GrantObject::Database("default".to_string(), "db1".to_string()),
-                UserPrivilegeType::Create,
-            )
-            .await?
-    );
-    assert!(
-        !role_cache_mgr
-            .verify_privilege(
-                "tenant1",
-                &["role1".to_string()],
-                &GrantObject::Global,
-                UserPrivilegeType::Create,
-            )
-            .await?
-    );
-    assert!(
-        !role_cache_mgr
-            .verify_privilege(
-                "tenant2",
-                &["role1".to_string()],
-                &GrantObject::Database("default".to_string(), "db1".to_string()),
-                UserPrivilegeType::Create,
-            )
-            .await?
-    );
-=======
     let roles = role_cache_mgr
         .find_related_roles("tenant1", &["role1".to_string()])
         .await?;
     assert!(roles.len() == 1);
->>>>>>> 08b89d3f
     Ok(())
 }
 
