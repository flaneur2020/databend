// Copyright 2020-2021 The Datafuse Authors.
//
// SPDX-License-Identifier: Apache-2.0.

use fuse_query::api::HttpService;
use fuse_query::api::RpcService;
use fuse_query::clusters::Cluster;
use fuse_query::configs::Config;
use fuse_query::metrics::MetricService;
use fuse_query::servers::ClickHouseHandler;
use fuse_query::servers::MySQLHandler;
use fuse_query::sessions::SessionManager;
use log::info;

#[tokio::main]
async fn main() -> Result<(), Box<dyn std::error::Error>> {
    // First load configs from args.
    let mut conf = Config::load_from_args();

    // If config file is not empty: -c xx.toml
    // Reload configs from the file.
    if !conf.config_file.is_empty() {
        info!("Config reload from {:?}", conf.config_file);
        conf = Config::load_from_toml(conf.config_file.as_str())?;
    }

    env_logger::Builder::from_env(
        env_logger::Env::default().default_filter_or(conf.log_level.to_lowercase().as_str())
    )
    .init();

    info!("{:?}", conf.clone());
    info!("FuseQuery v-{}", conf.version);

<<<<<<< HEAD
    let cluster = Cluster::create_global(conf.clone())?;
    let session_manager = Session::create();
=======
    let cluster = Cluster::create(conf.clone());
    let session_manager = SessionManager::create();
>>>>>>> a2663df1

    // MySQL handler.
    {
        let handler = MySQLHandler::create(conf.clone(), cluster.clone(), session_manager.clone());
        tokio::spawn(async move { handler.start().expect("MySQL handler error") });

        info!(
            "MySQL handler listening on {}:{}, Usage: mysql -h{} -P{}",
            conf.mysql_handler_host,
            conf.mysql_handler_port,
            conf.mysql_handler_host,
            conf.mysql_handler_port
        );
    }

    // ClickHouse handler.
    {
        let handler =
            ClickHouseHandler::create(conf.clone(), cluster.clone(), session_manager.clone());

        tokio::spawn(async move {
            handler.start().await.expect("ClickHouse handler error");
        });

        info!(
            "ClickHouse handler listening on {}:{}, Usage: clickhouse-client --host {} --port {}",
            conf.clickhouse_handler_host,
            conf.clickhouse_handler_port,
            conf.clickhouse_handler_host,
            conf.clickhouse_handler_port
        );
    }

    // Metric API service.
    {
        let srv = MetricService::create(conf.clone());
        tokio::spawn(async move {
            srv.make_server().expect("Metrics service error");
        });
        info!("Metric API server listening on {}", conf.metric_api_address);
    }

    // HTTP API service.
    {
        let srv = HttpService::create(conf.clone(), cluster.clone());
        tokio::spawn(async move {
            srv.make_server().await.expect("HTTP service error");
        });
        info!("HTTP API server listening on {}", conf.http_api_address);
    }

    // RPC API service.
    {
        let srv = RpcService::create(conf.clone(), cluster.clone(), session_manager.clone());
        info!("RPC API server listening on {}", conf.flight_api_address);
        srv.make_server().await.expect("RPC service error");
    }

    Ok(())
}<|MERGE_RESOLUTION|>--- conflicted
+++ resolved
@@ -32,13 +32,8 @@
     info!("{:?}", conf.clone());
     info!("FuseQuery v-{}", conf.version);
 
-<<<<<<< HEAD
     let cluster = Cluster::create_global(conf.clone())?;
-    let session_manager = Session::create();
-=======
-    let cluster = Cluster::create(conf.clone());
     let session_manager = SessionManager::create();
->>>>>>> a2663df1
 
     // MySQL handler.
     {
