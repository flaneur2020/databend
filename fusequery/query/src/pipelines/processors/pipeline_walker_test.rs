// Copyright 2020-2021 The Datafuse Authors.
//
// SPDX-License-Identifier: Apache-2.0.

<<<<<<< HEAD
#[tokio::test(flavor = "multi_thread", worker_threads = 1)]
async fn test_pipeline_walker() -> anyhow::Result<()> {
    use std::collections::HashMap;

    use pretty_assertions::assert_eq;
=======
use common_exception::Result;
use common_runtime::tokio;
use pretty_assertions::assert_eq;
>>>>>>> 8dbb10f0

use crate::pipelines::processors::*;
use crate::sql::*;

#[tokio::test(flavor = "multi_thread", worker_threads = 1)]
async fn test_pipeline_walker() -> Result<()> {
    let ctx = crate::tests::try_create_context()?;

    let plan = PlanParser::create(ctx.clone()).build_from_sql(
        "select sum(number+1)+2 as sumx from numbers_mt(80000) where (number+1)=4 limit 1",
    )?;
    let pipeline = PipelineBuilder::create(ctx, HashMap::<String, bool>::new(), plan).build()?;

    // PreOrder.
    {
        let mut actual: Vec<String> = vec![];
        pipeline.walk_preorder(|pipe| {
            let processor = pipe.processor_by_index(0).clone();
            actual.push(processor.name().to_string() + " x " + &*format!("{}", pipe.nums()));
            Result::Ok(true)
        })?;

        let expect = vec![
            "LimitTransform x 1".to_string(),
            "ProjectionTransform x 1".to_string(),
            "ExpressionTransform x 1".to_string(),
            "AggregatorFinalTransform x 1".to_string(),
            "MergeProcessor x 1".to_string(),
            "AggregatorPartialTransform x 8".to_string(),
            "ExpressionTransform x 8".to_string(),
            "FilterTransform x 8".to_string(),
            "SourceTransform x 8".to_string(),
        ];
        assert_eq!(expect, actual);
    }

    // PostOrder.
    {
        let mut actual: Vec<String> = vec![];
        pipeline.walk_postorder(|pipe| {
            let processor = pipe.processor_by_index(0).clone();
            actual.push(processor.name().to_string() + " x " + &*format!("{}", pipe.nums()));
            Result::Ok(true)
        })?;

        let expect = vec![
            "SourceTransform x 8".to_string(),
            "FilterTransform x 8".to_string(),
            "ExpressionTransform x 8".to_string(),
            "AggregatorPartialTransform x 8".to_string(),
            "MergeProcessor x 1".to_string(),
            "AggregatorFinalTransform x 1".to_string(),
            "ExpressionTransform x 1".to_string(),
            "ProjectionTransform x 1".to_string(),
            "LimitTransform x 1".to_string(),
        ];
        assert_eq!(expect, actual);
    }
    Ok(())
}<|MERGE_RESOLUTION|>--- conflicted
+++ resolved
@@ -2,17 +2,9 @@
 //
 // SPDX-License-Identifier: Apache-2.0.
 
-<<<<<<< HEAD
-#[tokio::test(flavor = "multi_thread", worker_threads = 1)]
-async fn test_pipeline_walker() -> anyhow::Result<()> {
-    use std::collections::HashMap;
-
-    use pretty_assertions::assert_eq;
-=======
 use common_exception::Result;
 use common_runtime::tokio;
 use pretty_assertions::assert_eq;
->>>>>>> 8dbb10f0
 
 use crate::pipelines::processors::*;
 use crate::sql::*;
