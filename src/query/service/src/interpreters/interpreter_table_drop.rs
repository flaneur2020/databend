--- conflicted
+++ resolved
@@ -74,7 +74,6 @@
             }
             let catalog = self.ctx.get_catalog(catalog_name).await?;
 
-<<<<<<< HEAD
             // drop the ownership
             let tenant = self.ctx.get_tenant();
             let role_api = UserApiProvider::instance().get_role_api_client(&self.plan.tenant)?;
@@ -87,8 +86,6 @@
                 })
                 .await?;
 
-            // actually drop table
-=======
             // Although even if data is in READ_ONLY mode,
             // as a catalog object, the table itself is allowed to be dropped (and undropped later),
             // `drop table ALL` is NOT allowed, which implies that the table data need to be truncated.
@@ -99,7 +96,7 @@
                 })?
             }
 
->>>>>>> b45d4f36
+            // actually drop table
             let resp = catalog
                 .drop_table_by_id(DropTableByIdReq {
                     if_exists: self.plan.if_exists,
