--- conflicted
+++ resolved
@@ -130,6 +130,11 @@
         stage_info: &StageInfo,
         privilege: UserPrivilegeType,
     ) -> Result<()> {
+        // skip check the temp stage from uri like `COPY INTO tbl FROM 'http://xxx'`
+        if stage_info.is_from_uri {
+            return Ok(());
+        }
+
         // every user can presign his own user stage like: `PRESIGN @~/tmp.txt`
         if stage_info.stage_type == StageType::User
             && stage_info.stage_name == self.ctx.get_current_user()?.name
@@ -238,7 +243,6 @@
                     if table.is_source_of_stage() {
                         match table.table().get_data_source_info() {
                             DataSourceInfo::StageSource(stage_info) => {
-<<<<<<< HEAD
                                 self.validate_access_stage(&stage_info.stage_info, UserPrivilegeType::Read).await?;
                             }
                             DataSourceInfo::Parquet2Source(stage_info) => {
@@ -246,39 +250,6 @@
                             }
                             DataSourceInfo::ParquetSource(stage_info) => {
                                 self.validate_access_stage(&stage_info.stage_info, UserPrivilegeType::Read).await?;
-=======
-                                if !stage_info.stage_info.is_from_uri {
-                                    self
-                                        .validate_access(
-                                            &GrantObject::Stage(stage_info.stage_info.stage_name.clone()),
-                                            vec![UserPrivilegeType::Read],
-                                            false,
-                                        )
-                                        .await?;
-                                }
-                            }
-                            DataSourceInfo::Parquet2Source(stage_info) => {
-                                if !stage_info.stage_info.is_from_uri {
-                                    self
-                                        .validate_access(
-                                            &GrantObject::Stage(stage_info.stage_info.stage_name.clone()),
-                                            vec![UserPrivilegeType::Read],
-                                            false,
-                                        )
-                                        .await?;
-                                }
-                            }
-                            DataSourceInfo::ParquetSource(stage_info) => {
-                                if !stage_info.stage_info.is_from_uri {
-                                    self
-                                        .validate_access(
-                                            &GrantObject::Stage(stage_info.stage_info.stage_name.clone()),
-                                            vec![UserPrivilegeType::Read],
-                                            false,
-                                        )
-                                        .await?;
-                                }
->>>>>>> 70ac41f8
                             }
                             DataSourceInfo::TableSource(_) | DataSourceInfo::ResultScanSource(_) => {}
                         }
@@ -873,21 +844,7 @@
             }
             Plan::CopyIntoTable(plan) => {
                 // TODO(TCeason): need to check plan.query privileges.
-<<<<<<< HEAD
                 self.validate_access_stage(&plan.stage_table_info.stage_info, UserPrivilegeType::Read).await?;
-=======
-                if !plan.stage_table_info.stage_info.is_from_uri {
-                    let stage_name = &plan.stage_table_info.stage_info.stage_name;
-                    self
-                        .validate_access(
-                            &GrantObject::Stage(stage_name.clone()),
-                            vec![UserPrivilegeType::Read],
-                            false,
-                        )
-                        .await?;
-                }
-
->>>>>>> 70ac41f8
                 self
                     .validate_access(
                         &GrantObject::Table(
@@ -901,38 +858,12 @@
                     .await?;
             }
             Plan::CopyIntoLocation(plan) => {
-<<<<<<< HEAD
                 self.validate_access_stage(&plan.stage, UserPrivilegeType::Write).await?;
-=======
-                if !plan.stage.is_from_uri {
-                    let stage_name = &plan.stage.stage_name;
-                    self
-                        .validate_access(
-                            &GrantObject::Stage(stage_name.clone()),
-                            vec![UserPrivilegeType::Write],
-                            false,
-                        )
-                        .await?;
-                }
->>>>>>> 70ac41f8
                 let from = plan.from.clone();
                 return self.check(ctx, &from).await;
             }
             Plan::RemoveStage(plan) => {
-<<<<<<< HEAD
                 self.validate_access_stage(&plan.stage, UserPrivilegeType::Write).await?;
-=======
-                if !plan.stage.is_from_uri {
-                    let stage_name = &plan.stage.stage_name;
-                    self
-                        .validate_access(
-                            &GrantObject::Stage(stage_name.clone()),
-                            vec![UserPrivilegeType::Write],
-                            false,
-                        )
-                        .await?;
-                }
->>>>>>> 70ac41f8
             }
             Plan::CreateShareEndpoint(_)
             | Plan::ShowShareEndpoint(_)
@@ -981,38 +912,11 @@
             Plan::SetSecondaryRoles(_) => {}
             Plan::ShowRoles(_) => {}
             Plan::Presign(plan) => {
-<<<<<<< HEAD
                 let privilege = match &plan.action {
                     PresignAction::Upload => UserPrivilegeType::Write,
                     PresignAction::Download => UserPrivilegeType::Read,
                 };
                 self.validate_access_stage(&plan.stage, privilege).await?;
-=======
-                if !plan.stage.is_from_uri {
-                    let stage_name = &plan.stage.stage_name;
-                    let action = &plan.action;
-                    match action {
-                        PresignAction::Upload => {
-                            self
-                                .validate_access(
-                                    &GrantObject::Stage(stage_name.clone()),
-                                    vec![UserPrivilegeType::Write],
-                                    false,
-                                )
-                                .await?
-                        }
-                        PresignAction::Download => {
-                            self
-                                .validate_access(
-                                    &GrantObject::Stage(stage_name.clone()),
-                                    vec![UserPrivilegeType::Read],
-                                    false,
-                                )
-                                .await?
-                        }
-                    }
-                }
->>>>>>> 70ac41f8
             }
             Plan::ExplainAst { .. } => {}
             Plan::ExplainSyntax { .. } => {}
