//  Copyright 2021 Datafuse Labs.
//
//  Licensed under the Apache License, Version 2.0 (the "License");
//  you may not use this file except in compliance with the License.
//  You may obtain a copy of the License at
//
//      http://www.apache.org/licenses/LICENSE-2.0
//
//  Unless required by applicable law or agreed to in writing, software
//  distributed under the License is distributed on an "AS IS" BASIS,
//  WITHOUT WARRANTIES OR CONDITIONS OF ANY KIND, either express or implied.
//  See the License for the specific language governing permissions and
//  limitations under the License.

use std::borrow::Borrow;
use std::collections::HashMap;

<<<<<<< HEAD
=======
use common_datablocks::BlockCompactThresholds;
use common_datablocks::DataBlock;
use common_datavalues::ColumnWithField;
use common_datavalues::DataField;
use common_datavalues::DataValue;
>>>>>>> 29e1b6b0
use common_exception::Result;
use common_expression::ChunkCompactThresholds;
use common_expression::Scalar;
use common_storages_table_meta::meta::BlockMeta;
use common_storages_table_meta::meta::ColumnId;
use common_storages_table_meta::meta::ColumnStatistics;
use common_storages_table_meta::meta::Statistics;
use common_storages_table_meta::meta::StatisticsOfColumns;

use crate::statistics::column_statistic::calc_column_distinct_of_values;
use crate::statistics::column_statistic::get_traverse_columns_dfs;

pub fn reduce_block_statistics<T: Borrow<StatisticsOfColumns>>(
    stats_of_columns: &[T],
    data_block: Option<&DataBlock>,
) -> Result<StatisticsOfColumns> {
    // Combine statistics of a column into `Vec`, that is:
    // from : `&[HashMap<ColumnId, ColumnStatistics>]`
    // to   : `HashMap<ColumnId, Vec<&ColumnStatistics>)>`
    let col_to_stats_lit = stats_of_columns.iter().fold(HashMap::new(), |acc, item| {
        item.borrow().iter().fold(
            acc,
            |mut acc: HashMap<ColumnId, Vec<&ColumnStatistics>>, (col_id, col_stats)| {
                acc.entry(*col_id).or_default().push(col_stats);
                acc
            },
        )
    });

    let leaves = if let Some(data_block) = data_block {
        Some(get_traverse_columns_dfs(data_block)?)
    } else {
        None
    };

    // Reduce the `Vec<&ColumnStatistics` into ColumnStatistics`, i.e.:
    // from : `HashMap<ColumnId, Vec<&ColumnStatistics>)>`
    // to   : `type BlockStatistics = HashMap<ColumnId, ColumnStatistics>`
    let len = stats_of_columns.len();
    col_to_stats_lit
        .iter()
        .try_fold(HashMap::with_capacity(len), |mut acc, (id, stats)| {
            let mut min_stats = Vec::with_capacity(stats.len());
            let mut max_stats = Vec::with_capacity(stats.len());
            let mut null_count = 0;
            let mut in_memory_size = 0;

            for col_stats in stats {
                min_stats.push(col_stats.min.clone());
                max_stats.push(col_stats.max.clone());

                null_count += col_stats.null_count;
                in_memory_size += col_stats.in_memory_size;
            }

            // TODO:

            // In accumulator.rs, we use aggregation functions to get the min/max of `DataValue`s,
            // like this:
            //   `let maxs = eval_aggr("max", vec![], &[column_field], rows)?`
            // we should unify these logics, or at least, ensure the ways they compares do NOT diverge
            let min = min_stats
                .iter()
                .filter(|s| !s.is_null())
                .min_by(|&x, &y| x.cmp(y))
                .cloned()
                .unwrap_or(Scalar::Null);

            let max = max_stats
                .iter()
                .filter(|s| !s.is_null())
                .max_by(|&x, &y| x.cmp(y))
                .cloned()
                .unwrap_or(Scalar::Null);

            let distinct_of_values = match data_block {
                Some(_data_block) => {
                    if let Some(col) = leaves.as_ref().unwrap().get(*id as usize) {
                        let col_data_type = col.data_type();
                        let data_field = DataField::new("", col_data_type);
                        let column_field = ColumnWithField::new(col.clone(), data_field);
                        calc_column_distinct_of_values(col, column_field)?
                    } else {
                        0
                    }
                }
                None => 0,
            };

            acc.insert(*id, ColumnStatistics {
                min,
                max,
                null_count,
                in_memory_size,
                distinct_of_values: Some(distinct_of_values),
            });
            Ok(acc)
        })
}

pub fn merge_statistics(l: &Statistics, r: &Statistics) -> Result<Statistics> {
    let s = Statistics {
        row_count: l.row_count + r.row_count,
        block_count: l.block_count + r.block_count,
        perfect_block_count: l.perfect_block_count + r.perfect_block_count,
        uncompressed_byte_size: l.uncompressed_byte_size + r.uncompressed_byte_size,
        compressed_byte_size: l.compressed_byte_size + r.compressed_byte_size,
        index_size: l.index_size + r.index_size,
        col_stats: reduce_block_statistics(&[&l.col_stats, &r.col_stats], None)?,
    };
    Ok(s)
}

pub fn merge_statistics_mut(l: &mut Statistics, r: &Statistics) -> Result<()> {
    l.row_count += r.row_count;
    l.block_count += r.block_count;
    l.uncompressed_byte_size += r.uncompressed_byte_size;
    l.compressed_byte_size += r.compressed_byte_size;
    l.index_size += r.index_size;
    l.col_stats = reduce_block_statistics(&[&l.col_stats, &r.col_stats], None)?;
    Ok(())
}

pub fn reduce_statistics<T: Borrow<Statistics>>(stats: &[T]) -> Result<Statistics> {
    let mut statistics = Statistics::default();
    for item in stats {
        statistics = merge_statistics(&statistics, item.borrow())?
    }
    Ok(statistics)
}

pub fn reduce_block_metas<T: Borrow<BlockMeta>>(
    block_metas: &[T],
    thresholds: ChunkCompactThresholds,
) -> Result<Statistics> {
    let mut row_count: u64 = 0;
    let mut block_count: u64 = 0;
    let mut uncompressed_byte_size: u64 = 0;
    let mut compressed_byte_size: u64 = 0;
    let mut index_size: u64 = 0;
    let mut perfect_block_count: u64 = 0;

    block_metas.iter().for_each(|b| {
        let b = b.borrow();
        row_count += b.row_count;
        block_count += 1;
        uncompressed_byte_size += b.block_size;
        compressed_byte_size += b.file_size;
        index_size += b.bloom_filter_index_size;
        if thresholds.check_large_enough(b.row_count as usize, b.block_size as usize) {
            perfect_block_count += 1;
        }
    });

    let stats = block_metas
        .iter()
        .map(|v| &v.borrow().col_stats)
        .collect::<Vec<_>>();
    let merged_col_stats = reduce_block_statistics(&stats, None)?;

    Ok(Statistics {
        row_count,
        block_count,
        perfect_block_count,
        uncompressed_byte_size,
        compressed_byte_size,
        index_size,
        col_stats: merged_col_stats,
    })
}<|MERGE_RESOLUTION|>--- conflicted
+++ resolved
@@ -15,15 +15,8 @@
 use std::borrow::Borrow;
 use std::collections::HashMap;
 
-<<<<<<< HEAD
-=======
-use common_datablocks::BlockCompactThresholds;
-use common_datablocks::DataBlock;
-use common_datavalues::ColumnWithField;
-use common_datavalues::DataField;
-use common_datavalues::DataValue;
->>>>>>> 29e1b6b0
 use common_exception::Result;
+use common_expression::Chunk;
 use common_expression::ChunkCompactThresholds;
 use common_expression::Scalar;
 use common_storages_table_meta::meta::BlockMeta;
@@ -37,7 +30,7 @@
 
 pub fn reduce_block_statistics<T: Borrow<StatisticsOfColumns>>(
     stats_of_columns: &[T],
-    data_block: Option<&DataBlock>,
+    data_block: Option<&Chunk>,
 ) -> Result<StatisticsOfColumns> {
     // Combine statistics of a column into `Vec`, that is:
     // from : `&[HashMap<ColumnId, ColumnStatistics>]`
@@ -99,12 +92,10 @@
                 .unwrap_or(Scalar::Null);
 
             let distinct_of_values = match data_block {
-                Some(_data_block) => {
+                Some(data_block) => {
                     if let Some(col) = leaves.as_ref().unwrap().get(*id as usize) {
-                        let col_data_type = col.data_type();
-                        let data_field = DataField::new("", col_data_type);
-                        let column_field = ColumnWithField::new(col.clone(), data_field);
-                        calc_column_distinct_of_values(col, column_field)?
+                        let column = col.0.convert_to_full_column(&col.1,  data_block.num_rows());
+                        calc_column_distinct_of_values(&column, &col.1, data_block.num_rows())?
                     } else {
                         0
                     }
