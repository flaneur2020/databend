[package]
name = "common-functions"
version = "0.1.0"
authors = ["Databend Authors <opensource@datafuselabs.com>"]
license = "Apache-2.0"
publish = false
edition = "2021"

[lib]
doctest = false
test = false

[dependencies] # In alphabetical order
# Workspace dependencies
common-arrow = { path = "../arrow" }
common-datablocks = { path = "../datablocks" }
common-datavalues = { path = "../datavalues" }
common-exception = { path = "../exception" }
common-io = { path = "../io" }

# Github dependencies
<<<<<<< HEAD
sqlparser = { git = "https://github.com/datafuse-extras/sqlparser-rs", rev = "0b1b0d7" }
=======
>>>>>>> 76251a1c

# Crates.io dependencies
base64 = "0.13.0"
blake3 = "1.3.1"
bstr = "0.2.17"
bumpalo = "3.9.1"
bytes = "1.1.0"
crc32fast = "1.3.2"
dyn-clone = "1.0.4"
hex = "0.4.3"
itertools = "0.10.3"
md5 = "0.7.0"
naive-cityhash = "0.2.0"
num = "0.4.0"
num-format = "0.4.0"
num-traits = "0.2.14"
once_cell = "1.9.0"
ordered-float = "2.10.0"
rand = { version = "0.8.5", features = ["small_rng"] }
regex = "1.5.5"
serde = { version = "1.0.136", features = ["derive"] }
sha1 = "0.10.1"
sha2 = "0.10.2"
simdutf8 = "0.1.3"
strength_reduce = "0.2.3"
twox-hash = "1.6.2"
uuid = { version = "0.8.2", features = ["v4"] }

[dev-dependencies]
bumpalo = "3.9.1"
common-datablocks = { path = "../datablocks" }
pretty_assertions = "1.1.0"
float-cmp = "0.9.0"<|MERGE_RESOLUTION|>--- conflicted
+++ resolved
@@ -17,12 +17,6 @@
 common-datavalues = { path = "../datavalues" }
 common-exception = { path = "../exception" }
 common-io = { path = "../io" }
-
-# Github dependencies
-<<<<<<< HEAD
-sqlparser = { git = "https://github.com/datafuse-extras/sqlparser-rs", rev = "0b1b0d7" }
-=======
->>>>>>> 76251a1c
 
 # Crates.io dependencies
 base64 = "0.13.0"
