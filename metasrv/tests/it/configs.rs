--- conflicted
+++ resolved
@@ -57,11 +57,8 @@
 
 [raft_config]
 config_id = "raft config id"
-<<<<<<< HEAD
 raft_api_host = "127.0.0.1"
-=======
-raft_listen_host = "0.0.0.0"
->>>>>>> cb1557ca
+raft_listen_host = "127.0.0.1"
 raft_api_port = 11000
 raft_dir = "raft dir"
 no_sync = true
@@ -86,11 +83,8 @@
     assert_eq!(cfg.grpc_tls_server_cert, "grpc server cert");
     assert_eq!(cfg.grpc_tls_server_key, "grpc server key");
     assert_eq!(cfg.raft_config.config_id, "raft config id");
-<<<<<<< HEAD
     assert_eq!(cfg.raft_config.raft_api_host, "127.0.0.1");
-=======
-    assert_eq!(cfg.raft_config.raft_listen_host, "0.0.0.0");
->>>>>>> cb1557ca
+    assert_eq!(cfg.raft_config.raft_listen_host, "127.0.0.1");
     assert_eq!(cfg.raft_config.raft_api_port, 11000);
     assert_eq!(cfg.raft_config.raft_dir, "raft dir");
     assert!(cfg.raft_config.no_sync);
